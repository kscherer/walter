--- conflicted
+++ resolved
@@ -60,13 +60,7 @@
 	}
 
 	// file created
-<<<<<<< HEAD
-	if waitFor.File != "" && (waitFor.State == "ready" ||
-		waitFor.State == "present") {
-=======
-	if waitFor.File != "" && (waitFor.State == "exist" ||
-		waitFor.State == "ready") {
->>>>>>> 07a58d25
+	if waitFor.File != "" && (waitFor.State == "present" || waitFor.State == "ready") {
 		log.Info("Wait for file: " + waitFor.File + " is created...")
 		for {
 			if isFileExist(waitFor.File) {
@@ -79,12 +73,7 @@
 	}
 
 	// file removed
-<<<<<<< HEAD
-	if waitFor.File != "" && (waitFor.State == "unready" ||
-=======
-	if waitFor.File != "" && (waitFor.State == "delete" ||
->>>>>>> 07a58d25
-		waitFor.State == "absent") {
+	if waitFor.File != "" && (waitFor.State == "absent" || waitFor.State == "unready") {
 		log.Info("Wait for file: " + waitFor.File + " is removed...")
 		for {
 			if !isFileExist(waitFor.File) {
@@ -97,11 +86,7 @@
 	}
 
 	// port open
-<<<<<<< HEAD
-	if waitFor.Host != "" && waitFor.Port > 0 && (waitFor.State == "ready" || waitFor.State == "present") {
-=======
-	if waitFor.Host != "" && waitFor.Port > 0 && (waitFor.State == "exist" || waitFor.State == "ready") {
->>>>>>> 07a58d25
+	if waitFor.Host != "" && waitFor.Port > 0 && (waitFor.State == "present" || waitFor.State == "ready") {
 		for {
 			log.Info("Checking: " + waitFor.Host + ":" + strconv.Itoa(waitFor.Port) + " ...")
 			if isConnect(waitFor.Host, waitFor.Port) {
@@ -114,11 +99,7 @@
 	}
 
 	// port close
-<<<<<<< HEAD
 	if waitFor.Host != "" && waitFor.Port > 0 && (waitFor.State == "absent" || waitFor.State == "unready") {
-=======
-	if waitFor.Host != "" && waitFor.Port > 0 && (waitFor.State == "delete" || waitFor.State == "absent") {
->>>>>>> 07a58d25
 		for {
 			log.Info("Checking: " + waitFor.Host + ":" + strconv.Itoa(waitFor.Port) + " ...")
 			if !isConnect(waitFor.Host, waitFor.Port) {
@@ -211,15 +192,12 @@
 		return false
 	}
 
-<<<<<<< HEAD
 	// check illegal states
 	if wait.State != "present" && wait.State != "ready" && wait.State != "absent" && wait.State != "unready" {
 		log.Errorf("[command] \"%s\" is an unsupported state", wait.State)
 		return false
 	}
 
-=======
->>>>>>> 07a58d25
 	// misc checks
 	if wait.Port > 0 && wait.State == "" {
 		log.Error("[command] State must be specified for port.")
