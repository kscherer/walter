--- conflicted
+++ resolved
@@ -107,21 +107,15 @@
 
 func mapStage(stageMap map[interface{}]interface{}) (stages.Stage, error) {
 	log.Debugf("%v", stageMap["run_after"])
-<<<<<<< HEAD
-	stageType := stageMap["stage_type"].(string)
+
+	var stageType string = "command"
+	if stageMap["stage_type"] != nil {
+		stageType = stageMap["stage_type"].(string)
+	}
 	stage, err := stages.InitStage(stageType)
 	if err != nil {
 		return nil, err
 	}
-=======
-
-	var stageType string
-	if stageMap["stage_type"] != nil {
-		stageType = stageMap["stage_type"].(string)
-	}
-
-	stage := stages.InitStage(stageType)
->>>>>>> 4284e462
 	newStageValue := reflect.ValueOf(stage).Elem()
 	newStageType := reflect.TypeOf(stage).Elem()
 
